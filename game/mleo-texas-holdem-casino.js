--- conflicted
+++ resolved
@@ -1852,11 +1852,7 @@
         disconnect={disconnect}
         vaultAmount={vaultAmount}
       >
-<<<<<<< HEAD
-        <div className="relative w-full overflow-hidden bg-gradient-to-br from-indigo-900 via-black to-purple-900" style={{ height: '100svh' }}>
-=======
         <div ref={wrapRef} className="relative w-full overflow-hidden bg-gradient-to-br from-indigo-900 via-black to-purple-900" style={{ height: 'var(--app-100vh, 100svh)' }}>
->>>>>>> 9dab1788
           {/* Background pattern */}
           <div className="absolute inset-0 opacity-10">
             <div className="absolute inset-0" style={{
@@ -1864,41 +1860,6 @@
               backgroundSize: '30px 30px'
             }} />
           </div>
-<<<<<<< HEAD
-
-          {/* Top HUD Bar */}
-          <div className="absolute top-0 left-0 right-0 z-50 pointer-events-none">
-            <div className="relative px-2 py-3" style={{ paddingTop: "calc(env(safe-area-inset-top, 0px) + 10px)" }}>
-              {/* Left: Back */}
-              <div className="absolute left-2 top-2 pointer-events-auto">
-                <button
-                  onClick={() => router.push('/arcade')}
-                  className="bg-white/10 backdrop-blur-sm border border-white/20 rounded-lg p-3 text-white hover:bg-white/20 transition-all"
-                >
-                  ← Back
-                </button>
-              </div>
-              
-              {/* Right: Vault */}
-              <div className="absolute right-2 top-2 pointer-events-auto">
-                <div className="bg-white/10 backdrop-blur-sm border border-white/20 rounded-lg px-4 py-2">
-                  <div className="text-white/70 text-sm">Vault</div>
-                  <div className="text-white font-bold">{fmt(vaultAmount)} MLEO</div>
-                </div>
-              </div>
-            </div>
-          </div>
-
-          {/* Main Content */}
-          <div className="flex-1 flex flex-col items-center justify-center px-4 py-20">
-            <div className="text-center mb-8">
-              <h1 className="text-4xl font-bold text-white mb-2">🃏 Texas Hold'em</h1>
-              <p className="text-white/70">Join a table and start playing!</p>
-            </div>
-
-            {/* Player Info */}
-            <div className="w-full max-w-md mb-6">
-=======
 
           {/* Top HUD Bar */}
           <div ref={headerRef} className="absolute top-0 left-0 right-0 z-50 pointer-events-none">
@@ -1936,7 +1897,6 @@
 
             {/* Player Info */}
             <div ref={metersRef} className="w-full max-w-md mb-2">
->>>>>>> 9dab1788
               <div className="bg-white/10 backdrop-blur-sm border border-white/20 rounded-xl p-4">
                 <div className="flex items-center justify-between mb-3">
                   <div className="text-white font-semibold">Your Balance:</div>
@@ -1961,11 +1921,7 @@
             </div>
 
             {/* Tables Grid */}
-<<<<<<< HEAD
-            <div className="w-full max-w-4xl space-y-4">
-=======
             <div ref={listRef} className="w-full max-w-4xl space-y-4 overflow-y-auto pr-1" style={{ maxHeight: 'var(--lobby-list-h, 60vh)' }}>
->>>>>>> 9dab1788
               {tables.map((table) => (
                 <div
                   key={table.id}
@@ -2028,11 +1984,7 @@
 
             {/* Admin Controls */}
             {isAdmin && (
-<<<<<<< HEAD
-              <div className="mt-6 text-center">
-=======
               <div ref={ctaRef} className="mt-3 text-center w-full max-w-4xl">
->>>>>>> 9dab1788
                 <button
                   onClick={resetAllTables}
                   className="px-6 py-3 rounded-lg bg-red-600 hover:bg-red-700 text-white font-bold transition-all mr-4"
@@ -2163,25 +2115,6 @@
         disconnect={disconnect}
         vaultAmount={vaultAmount}
       >
-<<<<<<< HEAD
-        <div className="relative w-full overflow-hidden bg-gradient-to-br from-indigo-900 via-black to-purple-900" style={{ height: '100svh' }}>
-          {/* Background pattern */}
-          <div className="absolute inset-0 opacity-10">
-            <div className="absolute inset-0" style={{
-              backgroundImage: 'radial-gradient(circle, rgba(255,255,255,0.1) 1px, transparent 1px)',
-              backgroundSize: '30px 30px'
-            }} />
-          </div>
-
-          {/* Top HUD Bar */}
-          <div className="absolute top-0 left-0 right-0 z-50 pointer-events-none">
-            <div className="relative px-2 py-3" style={{ paddingTop: "calc(env(safe-area-inset-top, 0px) + 10px)" }}>
-              {/* Left: Game Info */}
-              <div className="absolute left-2 top-2 pointer-events-auto">
-                <div className="bg-white/10 backdrop-blur-sm border border-white/20 rounded-lg px-4 py-2">
-                  <div className="text-white/70 text-sm">Round: {game?.round || 'preflop'}</div>
-                  <div className="text-white font-bold">Pot: {fmt(game?.pot || 0)} MLEO</div>
-=======
         <div ref={wrapRef} className="relative w-full overflow-hidden bg-gradient-to-br from-indigo-900 via-black to-purple-900" style={{ height: 'var(--app-100vh, 100svh)' }}>
           {/* HEADER */}
           <div ref={headerRef} className="absolute top-0 left-0 right-0 z-50 pointer-events-none">
@@ -2191,43 +2124,9 @@
                 <div className="text-center flex-1">
                   <div className="text-white font-extrabold text-lg truncate">🃏 {selectedTable?.name}</div>
                   <div className="text-white/60 text-xs">Round: {game?.round || 'preflop'} | Pot: {fmt(game?.pot || 0)} MLEO</div>
->>>>>>> 9dab1788
                 </div>
                 <button onClick={toggleFullscreen} className="min-w-[60px] px-3 py-1 rounded-lg text-sm font-bold bg-white/5 border border-white/10 hover:bg-white/10" title={isFullscreen ? 'Exit Fullscreen' : 'Enter Fullscreen'}>{isFullscreen ? 'EXIT' : 'FULL'}</button>
               </div>
-<<<<<<< HEAD
-              
-              {/* Right: Leave Button */}
-              <div className="absolute right-2 top-2 pointer-events-auto">
-                <button
-                  onClick={handleLeaveTable}
-                  className="bg-red-600 hover:bg-red-700 text-white px-4 py-2 rounded-lg font-bold transition-all"
-                >
-                  Leave Table
-                </button>
-              </div>
-            </div>
-          </div>
-
-        {/* Game Table */}
-        <div className="flex-1 flex items-center justify-center px-4">
-          <div className="w-full max-w-6xl">
-            <div className="bg-green-900/50 backdrop-blur-sm border-4 border-amber-400 rounded-full aspect-[2/1] relative p-8">
-              
-              {/* Community Cards */}
-              <div className="absolute top-1/2 left-1/2 transform -translate-x-1/2 -translate-y-1/2">
-                <div className="text-center">
-                  <div className="text-white/70 text-sm mb-3">Community Cards</div>
-                  <div className="flex justify-center gap-2">
-                    {visibleCards.map((card, idx) => (
-                      <PlayingCard key={idx} card={card} delay={idx * 100} />
-                    ))}
-                    {Array.from({ length: 5 - visibleCards.length }).map((_, idx) => (
-                      <div key={idx} className="w-10 h-14 rounded bg-white/10 border border-white/20 flex items-center justify-center">
-                        ?
-                      </div>
-                    ))}
-=======
             </div>
           </div>
 
@@ -2257,48 +2156,9 @@
                         <div key={idx} className="w-10 h-14 rounded bg-white/10 border border-white/20 flex items-center justify-center">?</div>
                       ))}
                     </div>
->>>>>>> 9dab1788
                   </div>
                 </div>
 
-<<<<<<< HEAD
-              {/* Players positioned around the table */}
-              <div className="absolute inset-0">
-                {players.map((player, idx) => {
-                  const isCurrentPlayer = game?.current_player_seat === player.seat_index;
-                  const isMe = player.id === playerId;
-                  
-                  // Position players around the table
-                  const angle = (idx * 360) / players.length;
-                  const radius = 40; // percentage from center
-                  const x = 50 + radius * Math.cos((angle - 90) * Math.PI / 180);
-                  const y = 50 + radius * Math.sin((angle - 90) * Math.PI / 180);
-                  
-                  return (
-                    <div
-                      key={player.id}
-                      className={`absolute transform -translate-x-1/2 -translate-y-1/2 p-3 rounded-lg border-2 transition-all ${
-                        isCurrentPlayer
-                          ? 'border-yellow-400 bg-yellow-400/20'
-                          : isMe
-                          ? 'border-purple-400 bg-purple-400/20'
-                          : 'border-white/20 bg-white/5'
-                      }`}
-                      style={{
-                        left: `${x}%`,
-                        top: `${y}%`
-                      }}
-                    >
-                      <div className="text-center">
-                        <div className="text-white font-bold text-sm mb-1">
-                          {player.player_name}
-                          {isMe && ' (You)'}
-                          {isCurrentPlayer && ' 👑'}
-                        </div>
-                        
-                        <div className="text-emerald-400 text-xs mb-2">
-                          {fmt(player.chips)} chips
-=======
                 {/* Players positioned around the table */}
                 <div className="absolute inset-0">
                   {players.map((player, idx) => {
@@ -2322,7 +2182,6 @@
                           {player.current_bet > 0 && (<div className="text-amber-400 text-xs">Bet: {fmt(player.current_bet)}</div>)}
                           {player.status === 'folded' && (<div className="text-red-400 text-xs">FOLDED</div>)}
                           {player.status === 'all_in' && (<div className="text-orange-400 text-xs">ALL IN</div>)}
->>>>>>> 9dab1788
                         </div>
                         {player.hole_cards && isMe && (
                           <div className="flex justify-center gap-1 mt-2">
@@ -2338,58 +2197,6 @@
               </div>
             </div>
 
-<<<<<<< HEAD
-            </div>
-          </div>
-        </div>
-
-        {/* Bottom Action Bar */}
-        {isMyTurn && myPlayer?.status !== PLAYER_STATUS.FOLDED && game?.status === GAME_STATUS.PLAYING && game?.round !== "finished" && game?.round !== 'showdown' && !winnerModal.open && (
-          <div className="absolute bottom-0 left-0 right-0 z-50 pointer-events-auto">
-            <div className="bg-white/10 backdrop-blur-sm border-t border-white/20 p-4">
-              <div className="text-center">
-                <div className="text-white/70 text-sm mb-4">
-                  Your Turn {timeLeft > 0 && `(${timeLeft}s)`}
-                </div>
-                <div className="flex justify-center gap-3 flex-wrap">
-                  <button onClick={() => handlePlayerAction("fold")} className="px-6 py-3 rounded-lg bg-red-600 hover:bg-red-700 text-white font-bold transition-all">
-                    FOLD
-                  </button>
-
-                  <button
-                    onClick={() => handlePlayerAction(game?.current_bet > (myPlayer?.current_bet || 0) ? "call" : "check")}
-                    className="px-6 py-3 rounded-lg bg-blue-600 hover:bg-blue-700 text-white font-bold transition-all"
-                  >
-                    {game?.current_bet > (myPlayer?.current_bet || 0) ? 'CALL' : 'CHECK'}
-                  </button>
-
-                  {/* RAISE CONTROL */}
-                  <div className="flex items-center gap-2 bg-white/10 rounded-lg px-3 py-2">
-                    <input
-                      type="range"
-                      min={(game?.current_bet || 0) + getMinRaiseSize(game, selectedTable?.big_blind || 0)}
-                      max={getMaxRaiseTo(myPlayer)}
-                      step={selectedTable?.big_blind || 1}
-                      value={raiseTo || ((game?.current_bet || 0) + getMinRaiseSize(game, selectedTable?.big_blind || 0))}
-                      onChange={(e) => setRaiseTo(Number(e.target.value))}
-                      className="w-40"
-                    />
-                    <input
-                      type="number"
-                      className="w-24 bg-black/40 border border-white/20 rounded px-2 py-1 text-white"
-                      value={raiseTo ?? ''}
-                      min={(game?.current_bet || 0) + getMinRaiseSize(game, selectedTable?.big_blind || 0)}
-                      max={getMaxRaiseTo(myPlayer)}
-                      step={selectedTable?.big_blind || 1}
-                      onChange={(e) => setRaiseTo(Math.min(Math.max(Number(e.target.value) || 0, (game?.current_bet || 0) + getMinRaiseSize(game, selectedTable?.big_blind || 0)), getMaxRaiseTo(myPlayer)))}
-                    />
-                    <button
-                      onClick={() => handlePlayerAction("raise", raiseTo || ((game?.current_bet || 0) + getMinRaiseSize(game, selectedTable?.big_blind || 0)))}
-                      className="px-4 py-2 rounded-lg bg-green-600 hover:bg-green-700 text-white font-bold"
-                    >
-                      RAISE TO
-                    </button>
-=======
             {/* CTA / Actions */}
             <div ref={ctaRef} className="w-full max-w-6xl mt-2">
               {isMyTurn && myPlayer?.status !== PLAYER_STATUS.FOLDED && game?.status === GAME_STATUS.PLAYING && game?.round !== 'finished' && game?.round !== 'showdown' && !winnerModal.open && (
@@ -2418,66 +2225,18 @@
                     {winnerModal.pot > 0 && <div className="text-amber-300 mt-2">Pot: {fmt(winnerModal.pot)}</div>}
                     <div className="text-xs text-white/50 mt-3">Starting next hand...</div>
                     <button onClick={() => setWinnerModal({ open: false, text: '', hand: '', pot: 0 })} className="mt-4 w-full py-3 rounded-lg bg-white/10 hover:bg-white/20 font-bold">OK</button>
->>>>>>> 9dab1788
                   </div>
-
-<<<<<<< HEAD
-                  <button onClick={() => handlePlayerAction("allin")} className="px-6 py-3 rounded-lg bg-orange-600 hover:bg-orange-700 text-white font-bold transition-all">
-                    ALL IN
-                  </button>
-=======
+                </div>
+              )}
+
               {game?.status === 'finished' && (
                 <div className="text-center text-white/70">
                   <div className="text-2xl mb-2">🎉</div>
                   <div>Hand finished! Starting new hand...</div>
->>>>>>> 9dab1788
                 </div>
-              </div>
+              )}
             </div>
           </div>
-        )}
-
-        {/* Game Messages */}
-        {gameMessage && (
-          <div className="absolute top-1/2 left-1/2 transform -translate-x-1/2 -translate-y-1/2 z-50">
-            <div className="text-center text-white/90 text-sm bg-black/30 rounded-lg p-3">
-              {gameMessage}
-            </div>
-          </div>
-        )}
-
-        {/* Winner Modal */}
-        {winnerModal.open && (
-          <div className="fixed inset-0 z-[11000] bg-black/70 flex items-center justify-center p-4">
-            <div className="bg-zinc-900 text-white w-full max-w-sm rounded-2xl p-6 shadow-2xl text-center">
-              <div className="text-2xl font-extrabold mb-2">🎉 Hand Result</div>
-              <div className="text-emerald-300 font-semibold">{winnerModal.text}</div>
-              {winnerModal.hand && <div className="text-white/70 text-sm mt-1">{winnerModal.hand}</div>}
-              {winnerModal.pot > 0 && <div className="text-amber-300 mt-2">Pot: {fmt(winnerModal.pot)}</div>}
-              <div className="text-xs text-white/50 mt-3">
-                Starting next hand...
-              </div>
-              <button
-                onClick={() => setWinnerModal({ open: false, text: "", hand: "", pot: 0 })}
-                className="mt-4 w-full py-3 rounded-lg bg-white/10 hover:bg-white/20 font-bold"
-              >
-                OK
-              </button>
-            </div>
-          </div>
-        )}
-
-        {/* Game Status */}
-        {game?.status === 'finished' && (
-          <div className="absolute top-1/2 left-1/2 transform -translate-x-1/2 -translate-y-1/2 z-50">
-            <div className="text-center text-white/70">
-              <div className="text-2xl mb-2">🎉</div>
-              <div>Hand finished! Starting new hand...</div>
-            </div>
-          </div>
-<<<<<<< HEAD
-        )}
-=======
 
           {/* Bottom Utility Bar: BACK / FULL */}
           <div className="fixed bottom-0 left-0 right-0 z-50 pointer-events-none">
@@ -2488,7 +2247,6 @@
               </div>
             </div>
           </div>
->>>>>>> 9dab1788
         </div>
       </Layout>
     );
